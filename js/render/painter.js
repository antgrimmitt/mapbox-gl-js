--- conflicted
+++ resolved
@@ -437,11 +437,7 @@
             } else if (bucket_info.type === 'fill') {
                 drawFill(gl, painter, layerData, layerStyle, tile, stats[layer.bucket], params, style.sprite);
             } else if (bucket_info.type == 'line') {
-<<<<<<< HEAD
-                drawLine(gl, painter, layerData, layerStyle, tile, stats, params, style.sprite);
-=======
-                drawLine(gl, painter, layerData, layerStyle, tile, stats[layer.bucket], params);
->>>>>>> 6b668b09
+                drawLine(gl, painter, layerData, layerStyle, tile, stats[layer.bucket], params, style.sprite);
             } else if (bucket_info.type == 'point') {
                 drawPoint(gl, painter, layerData, layerStyle, tile, stats[layer.bucket], params, style.sprite, bucket_info);
             } else {
@@ -566,15 +562,10 @@
                 begin = buffer == layer.fillBufferIndex ? layer.fillElementsIndex : 0;
                 end = buffer == layer.fillBufferIndexEnd ? layer.fillElementsIndexEnd : elements.index;
 
-<<<<<<< HEAD
                 gl.vertexAttribPointer(painter.fillShader.a_pos, vertex.itemSize / 2, gl.SHORT, false, 0, 0);
                 gl.drawElements(gl.TRIANGLES, (end - begin) * 3, gl.UNSIGNED_SHORT, begin * 6);
-=======
-            stats.triangles += (end - begin);
-
-            buffer++;
-        }
->>>>>>> 6b668b09
+
+                stats.triangles += (end - begin);
 
                 buffer++;
             }
@@ -617,20 +608,16 @@
                 vertex = tile.geometry.fillBuffers[buffer].vertex;
                 vertex.bind(gl);
 
-<<<<<<< HEAD
                 begin = buffer == layer.fillBufferIndex ? layer.fillVertexIndex : 0;
                 end = buffer == layer.fillBufferIndexEnd ? layer.fillVertexIndexEnd : vertex.index;
                 gl.vertexAttribPointer(painter.outlineShader.a_pos, 2, gl.SHORT, false, 0, 0);
                 gl.drawArrays(gl.LINE_STRIP, begin, (end - begin));
 
+                stats.lines += (end - begin);
+
+
                 buffer++;
             }
-=======
-            stats.lines += (end - begin);
-
-
-            buffer++;
->>>>>>> 6b668b09
         }
 
     }
